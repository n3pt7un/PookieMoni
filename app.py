--- conflicted
+++ resolved
@@ -1,13 +1,14 @@
 import streamlit as st
 import pandas as pd
-import plotly.express as px
-import plotly.graph_objects as go
 from streamlit_gsheets import GSheetsConnection
 from datetime import datetime
 from config_utils import (
+    get_categories, 
+    get_all_stores, 
+    auto_categorize_store, 
+    add_store_to_category,
     get_initial_balance,
     get_budgets,
-    get_budget_settings,
     calculate_budget_status,
     get_current_period_dates
 )
@@ -21,14 +22,81 @@
 
 # --- Page Configuration ---
 st.set_page_config(
-    page_title="PookieMoni - Personal Finance Tracker",
+    page_title="Personal Finance Tracker",
     page_icon="💰",
-    layout="wide",
+    layout="centered",
 )
+
+# --- Google Sheets Connection ---
+def login_screen():
+    st.header("This app is private.")
+    st.subheader("Please log in.")
+    st.button("Log in with Google", on_click=st.login)
+
+def show_budget_alert(category: str, new_amount: float, conn):
+    """
+    Show budget alert for a category after adding an expense.
+    
+    Args:
+        category: Category of the expense
+        new_amount: Amount of the new expense
+        conn: Google Sheets connection
+    """
+    budgets = get_budgets()
+    
+    if category not in budgets:
+        return
+    
+    budget = budgets[category]
+    if not budget.get('is_active', True):
+        return
+    
+    budget_amount = budget.get('amount', 0)
+    
+    # Get current period spending
+    try:
+        current_period_start, current_period_end = get_current_period_dates(budget.get('period', 'monthly'))
+        expenses_df = conn.read(worksheet="expenses_taras", ttl=0)
+        
+        if not expenses_df.empty:
+            expenses_df['Amount'] = pd.to_numeric(expenses_df['Amount'])
+            expenses_df['Date'] = pd.to_datetime(expenses_df['Date'], format='mixed', dayfirst=True)
+            
+            # Filter by category and period
+            period_category_expenses = expenses_df[
+                (expenses_df['Category'] == category) &
+                (expenses_df['Date'] >= current_period_start) &
+                (expenses_df['Date'] <= current_period_end)
+            ]
+            
+            total_spent = period_category_expenses['Amount'].sum()
+        else:
+            total_spent = new_amount
+    except Exception:
+        total_spent = new_amount
+    
+    if budget_amount > 0:
+        percentage = (total_spent / budget_amount) * 100
+        remaining = budget_amount - total_spent
+        
+        # Get budget settings for thresholds
+        from config_utils import get_budget_settings
+        settings = get_budget_settings()
+        
+        # Show appropriate alert based on percentage
+        if percentage >= settings['alert_threshold']:
+            if remaining < 0:
+                st.error(f"🔴 **Budget Alert**: You're €{abs(remaining):,.2f} over your {category} budget! ({percentage:.1f}% of budget used)")
+            else:
+                st.error(f"🔴 **Budget Alert**: You've reached {percentage:.1f}% of your {category} budget!")
+        elif percentage >= settings['warning_threshold']:
+            st.warning(f"🟡 **Budget Warning**: You've used €{total_spent:,.2f} / €{budget_amount:,.2f} ({percentage:.1f}%) of your {category} budget. €{remaining:,.2f} remaining.")
+        else:
+            st.info(f"ℹ️ **Budget Impact**: You've used €{total_spent:,.2f} / €{budget_amount:,.2f} ({percentage:.1f}%) of your {category} budget. €{remaining:,.2f} remaining. You're on track! 🟢")
 
 # --- Main Application ---
 def main():
-    st.title("💰 PookieMoni - Financial Dashboard")
+    st.title("💰 Personal Finance Tracker")
 
     # Check if authentication is configured
     try:
@@ -40,13 +108,8 @@
         user_name = "Demo User"
     
     if not is_logged_in:
-        st.header("This app is private.")
-        st.subheader("Please log in.")
-        st.button("Log in with Google", on_click=st.login)
+        login_screen()
         return
-<<<<<<< HEAD
-    
-=======
 
     # Render user selector
     render_user_selector()
@@ -54,7 +117,6 @@
     current_user = get_current_user()
     active_user_name = get_user_display_name(current_user)
 
->>>>>>> 250e7e17
     # Show welcome message
     if user_name != "Demo User":
         st.sidebar.success(f"Welcome, {user_name}!")
@@ -73,12 +135,8 @@
         initial_balance = balance_info['balance']
         
         # Get total income and expenses
+        conn = st.connection("gsheets", type=GSheetsConnection)
         try:
-<<<<<<< HEAD
-            conn = st.connection("gsheets", type=GSheetsConnection)
-            expenses_df = conn.read(worksheet="expenses_taras", ttl=0)
-            income_df = conn.read(worksheet="income_taras", ttl=0)
-=======
             # Load data based on current user
             if current_user in ["user1", "user2"]:
                 expenses_df = get_user_and_shared_data(conn, current_user, "expenses")
@@ -87,7 +145,6 @@
                 worksheets = get_worksheet_names("shared")
                 expenses_df = conn.read(worksheet=worksheets["expenses"], ttl=0)
                 income_df = conn.read(worksheet=worksheets["income"], ttl=0)
->>>>>>> 250e7e17
             
             if not expenses_df.empty:
                 expenses_df['Amount'] = pd.to_numeric(expenses_df['Amount'])
@@ -107,16 +164,16 @@
             
         except Exception:
             st.sidebar.metric("Initial Balance", f"{currency} {initial_balance:,.2f}")
-            st.sidebar.caption("Configure Google Sheets to see current balance")
+            st.sidebar.caption("Connect to see current balance")
     except Exception:
         pass
     
     # Navigation info
     st.sidebar.markdown("---")
     st.sidebar.markdown("### 📍 Navigation")
-    st.sidebar.markdown("- **💳 Transactions**: Add, edit & manage transactions")
+    st.sidebar.markdown("- **📈 Dashboard**: View your financial analytics")
     st.sidebar.markdown("- **📤 Upload CSV**: Import bank transactions")
-    st.sidebar.markdown("- **⚙️ Settings**: Configure categories & budgets")
+    st.sidebar.markdown("- **⚙️ Settings**: Configure categories & stores")
     st.sidebar.markdown("---")
 
     try:
@@ -125,101 +182,12 @@
         st.error(f"Failed to connect to Google Sheets: {e}")
         st.info("Please ask the app owner to configure the Google Sheets connection.")
         return
-
-    # --- Load Data ---
-    try:
-        expenses_df = conn.read(worksheet="expenses_taras", ttl=0)
-        income_df = conn.read(worksheet="income_taras", ttl=0)
-    except Exception as e:
-        st.error(f"Could not load data from Google Sheets. Error: {e}")
-        st.info("Have you added any transactions yet? Go to **💳 Transactions** page to add some!")
-        st.info("📝 **Tip**: Configure your Google Sheets connection in **⚙️ Settings** → Google Sheets tab")
-        return
-
-
-    # --- Data Cleaning ---
-    if not expenses_df.empty:
-        expenses_df['Amount'] = pd.to_numeric(expenses_df['Amount'])
-        # Handle multiple date formats: ISO (YYYY-MM-DD), dd-M-Y, or mixed formats
-        expenses_df['Date'] = pd.to_datetime(expenses_df['Date'], format='mixed', dayfirst=True)
-
-    if not income_df.empty:
-        income_df['Amount'] = pd.to_numeric(income_df['Amount'])
-        # Handle multiple date formats: ISO (YYYY-MM-DD), dd-M-Y, or mixed formats
-        income_df['Date'] = pd.to_datetime(income_df['Date'], format='mixed', dayfirst=True)
-
-    if expenses_df.empty and income_df.empty:
-        st.info("No transaction data found. Please add some from the main page.")
-        return
-    
-<<<<<<< HEAD
-    # --- Date Range Filter ---
-    st.header("Filter Data by Date")
-
-    min_date = min(expenses_df['Date'].min() if not expenses_df.empty else datetime.now(),
-                   income_df['Date'].min() if not income_df.empty else datetime.now()).date()
-    max_date = max(expenses_df['Date'].max() if not expenses_df.empty else datetime.now(),
-                   income_df['Date'].max() if not income_df.empty else datetime.now()).date()
-
-    if min_date > max_date:
-        min_date = max_date
-
-
-    start_date, end_date = st.date_input(
-        "Select a date range",
-        [min_date, max_date],
-        min_value=min_date,
-        max_value=max_date,
-    )
-
-    if start_date and end_date:
-        start_datetime = pd.to_datetime(start_date)
-        end_datetime = pd.to_datetime(end_date)
-        # Filter dataframes
-        expenses_df = expenses_df[(expenses_df['Date'] >= start_datetime) & (expenses_df['Date'] <= end_datetime)]
-        income_df = income_df[(income_df['Date'] >= start_datetime) & (income_df['Date'] <= end_datetime)]
-
-
-    # --- Key Metrics ---
-    st.header("Key Metrics")
-    
-    # Get balance info
-    balance_info = get_initial_balance()
-    initial_balance = balance_info['balance']
-    currency = balance_info['currency']
-    
-    total_income = income_df['Amount'].sum() if not income_df.empty else 0
-    total_expenses = expenses_df['Amount'].sum() if not expenses_df.empty else 0
-    net_savings = total_income - total_expenses
-    current_balance = initial_balance + net_savings
-
-    col1, col2, col3, col4 = st.columns(4)
-    col1.metric("Initial Balance", f"{currency} {initial_balance:,.2f}")
-    col2.metric("Total Income", f"{currency} {total_income:,.2f}")
-    col3.metric("Total Expenses", f"{currency} {total_expenses:,.2f}")
-=======
+    
     # --- Transaction Entry ---
     st.header(f"Add a New Transaction for {active_user_name}")
->>>>>>> 250e7e17
-    
-    # Show current balance with delta
-    balance_delta = current_balance - initial_balance
-    col4.metric(
-        "Current Balance", 
-        f"{currency} {current_balance:,.2f}",
-        delta=f"{balance_delta:+,.2f}",
-        delta_color="normal"
-    )
-    
-<<<<<<< HEAD
-    # Visual progress indicator
-    if initial_balance != 0:
-        balance_change_pct = (balance_delta / abs(initial_balance)) * 100
-        st.progress(
-            min(max(balance_change_pct / 100, 0), 1),
-            text=f"Balance Change: {balance_delta:+,.2f} {currency} ({balance_change_pct:+.1f}%)"
-        )
-=======
+    
+    st.info("💡 **Tip**: Visit the ⚙️ **Settings** page to manage categories, add stores, and configure auto-categorization keywords!")
+    
     # Show info about current user
     if current_user in ["user1", "user2"]:
         st.caption(f"📊 You can add transactions to your personal account or shared account.")
@@ -236,229 +204,66 @@
         transaction_scope = "Shared"
     
     transaction_type = st.selectbox("Transaction Type", ["Expense", "Income"])
->>>>>>> 250e7e17
-
-    # --- Budget Overview ---
-    st.header("📊 Budget Overview")
-    
-    budgets = get_budgets()
-    budget_settings = get_budget_settings()
-    
-    if budgets:
-        # Calculate spending by category for current period
-        if not expenses_df.empty:
-            # Get current period dates
-            current_period_start, current_period_end = get_current_period_dates("monthly")
-            
-            # Filter expenses to current period
-            period_expenses = expenses_df[
-                (expenses_df['Date'] >= current_period_start) & 
-                (expenses_df['Date'] <= current_period_end)
-            ]
-            
-            if not period_expenses.empty:
-                spending_by_category = period_expenses.groupby('Category')['Amount'].sum().to_dict()
-            else:
-                spending_by_category = {}
-        else:
-            spending_by_category = {}
-        
-        # Overall budget status
-        total_budgeted = sum(b.get('amount', 0) for b in budgets.values() if b.get('is_active', True))
-        total_spent = sum(spending_by_category.values())
-        total_remaining = total_budgeted - total_spent
-        
-        if total_budgeted > 0:
-            overall_percentage = (total_spent / total_budgeted) * 100
-        else:
-            overall_percentage = 0
-        
-        # Determine overall status
-        if overall_percentage >= budget_settings['alert_threshold']:
-            overall_status = "🔴"
-            status_text = "Over Budget"
-        elif overall_percentage >= budget_settings['warning_threshold']:
-            overall_status = "🟡"
-            status_text = "Warning"
-        else:
-            overall_status = "🟢"
-            status_text = "On Track"
-        
-        col1, col2, col3, col4 = st.columns(4)
-        col1.metric("Total Budgeted", f"€{total_budgeted:,.2f}")
-        col2.metric("Total Spent", f"€{total_spent:,.2f}")
-        col3.metric("Remaining", f"€{total_remaining:,.2f}")
-        col4.metric("Status", f"{overall_status} {status_text}", f"{overall_percentage:.1f}%")
-        
-        # Budget progress bars by category
-        st.subheader("Budget Progress by Category")
-        
-        # Create columns for budget cards
-        num_budgets = len(budgets)
-        cols_per_row = 2
-        
-        budget_items = list(budgets.items())
-        for i in range(0, num_budgets, cols_per_row):
-            cols = st.columns(cols_per_row)
-            
-            for j, col in enumerate(cols):
-                if i + j < num_budgets:
-                    category, budget = budget_items[i + j]
+
+    if transaction_type == "Expense":
+        with st.form("expense_form", clear_on_submit=True):
+            date = st.date_input("Date", datetime.now())
+            amount = st.number_input("Amount", min_value=0.0, format="%.2f")
+            
+            # Store selection with suggestions
+            all_stores = get_all_stores()
+            store = st.selectbox("Store", options=[""] + all_stores, 
+                               help="Select from existing stores or type a new one below")
+            
+            # Alternative: text input for new stores
+            new_store = st.text_input("Or enter a new store name:")
+            if new_store:
+                store = new_store
+            
+            # Category selection with auto-categorization
+            categories = get_categories()
+            
+            # Auto-categorize if store is provided
+            suggested_category = None
+            if store:
+                suggested_category = auto_categorize_store(store)
+                if suggested_category in categories:
+                    default_index = categories.index(suggested_category)
+                else:
+                    default_index = 0
+            else:
+                default_index = 0
+            
+            category = st.selectbox("Category", categories, 
+                                  index=default_index,
+                                  help=f"Auto-suggested: {suggested_category}" if suggested_category else "Select a category")
+            
+            payment_option = st.selectbox("Payment Option", ["Cash", "Card"])
+            card = st.text_input("Card (if applicable)")
+            submitted = st.form_submit_button("Add Expense")
+            
+            if submitted:
+                if not store:
+                    st.error("Please enter a store name.")
+                elif not amount:
+                    st.error("Please enter an amount.")
+                else:
+                    # Add new store to configuration if it's not already there
+                    if store not in all_stores:
+                        add_store_to_category(category, store)
                     
-                    with col:
-                        spent = spending_by_category.get(category, 0)
-                        budget_amount = budget.get('amount', 0)
-                        
-                        if budget_amount > 0:
-                            percentage = (spent / budget_amount) * 100
-                        else:
-                            percentage = 0
-                        
-                        remaining = budget_amount - spent
-                        
-                        # Determine color based on percentage
-                        if percentage >= budget_settings['alert_threshold']:
-                            status_emoji = "🔴"
-                            progress_color = "red"
-                        elif percentage >= budget_settings['warning_threshold']:
-                            status_emoji = "🟡"
-                            progress_color = "orange"
-                        else:
-                            status_emoji = "🟢"
-                            progress_color = "green"
-                        
-                        # Display budget card
-                        st.markdown(f"**{status_emoji} {category}**")
-                        st.progress(min(percentage / 100, 1.0))
-                        st.caption(f"€{spent:,.2f} / €{budget_amount:,.2f} ({percentage:.1f}%)")
-                        
-                        if remaining >= 0:
-                            st.caption(f"€{remaining:,.2f} remaining")
-                        else:
-                            st.caption(f"⚠️ €{abs(remaining):,.2f} over budget!")
-        
-        # Budget vs Actual Comparison Chart
-        st.subheader("Budget vs. Actual Spending")
-        
-        comparison_data = []
-        for category, budget in budgets.items():
-            if budget.get('is_active', True):
-                spent = spending_by_category.get(category, 0)
-                budget_amount = budget.get('amount', 0)
-                
-                comparison_data.append({
-                    'Category': category,
-                    'Budgeted': budget_amount,
-                    'Actual': spent
-                })
-        
-        if comparison_data:
-            comparison_df = pd.DataFrame(comparison_data)
-            
-            fig = go.Figure()
-            fig.add_trace(go.Bar(
-                name='Budgeted',
-                x=comparison_df['Category'],
-                y=comparison_df['Budgeted'],
-                marker_color='lightblue'
-            ))
-            fig.add_trace(go.Bar(
-                name='Actual',
-                x=comparison_df['Category'],
-                y=comparison_df['Actual'],
-                marker_color='salmon'
-            ))
-            
-            fig.update_layout(
-                barmode='group',
-                title='Budget vs. Actual by Category',
-                xaxis_title='Category',
-                yaxis_title='Amount (€)',
-                hovermode='x unified'
-            )
-            
-            st.plotly_chart(fig, use_container_width=True)
-        
-        # Spending rate analysis
-        st.subheader("Spending Rate Analysis")
-        
-        # Calculate days into the month
-        now = datetime.now()
-        current_period_start, current_period_end = get_current_period_dates("monthly")
-        
-        days_in_period = (current_period_end - current_period_start).days + 1
-        days_elapsed = (now - current_period_start).days + 1
-        period_progress = (days_elapsed / days_in_period) * 100
-        
-        if total_budgeted > 0:
-            spending_rate = (total_spent / total_budgeted) * 100
-            
-            if spending_rate > period_progress + 10:
-                pace_status = "⚠️ Spending faster than expected"
-                pace_color = "red"
-            elif spending_rate < period_progress - 10:
-                pace_status = "✅ Spending slower than expected"
-                pace_color = "green"
-            else:
-                pace_status = "➡️ Spending on pace"
-                pace_color = "blue"
-            
-            # Project end of period spending
-            if days_elapsed > 0:
-                projected_total = (total_spent / days_elapsed) * days_in_period
-                projected_over = projected_total - total_budgeted
-            else:
-                projected_total = 0
-                projected_over = 0
-            
-            col1, col2, col3 = st.columns(3)
-            
-            with col1:
-                st.metric(
-                    "Period Progress",
-                    f"Day {days_elapsed} of {days_in_period}",
-                    f"{period_progress:.1f}%"
-                )
-            
-            with col2:
-                st.metric(
-                    "Spending Rate",
-                    f"{spending_rate:.1f}%",
-                    pace_status
-                )
-            
-            with col3:
-                if projected_over > 0:
-                    st.metric(
-                        "Projected Month-End",
-                        f"€{projected_total:,.2f}",
-                        f"€{projected_over:+,.2f} over",
-                        delta_color="inverse"
+                    expense_df = pd.DataFrame(
+                        [
+                            {
+                                "Date": date.strftime("%d-%m-%Y"),  # Format as dd-MM-YYYY
+                                "Amount": amount,
+                                "Store": store,
+                                "Category": category,
+                                "Payment Option": payment_option,
+                                "Card": card,
+                            }
+                        ]
                     )
-                else:
-                    st.metric(
-                        "Projected Month-End",
-                        f"€{projected_total:,.2f}",
-                        f"€{abs(projected_over):,.2f} under",
-                        delta_color="normal"
-                    )
-<<<<<<< HEAD
-            
-            # Tips based on spending
-            if spending_rate > period_progress + 10:
-                # Find categories that are over budget
-                over_categories = []
-                for category, budget in budgets.items():
-                    spent = spending_by_category.get(category, 0)
-                    budget_amount = budget.get('amount', 0)
-                    if budget_amount > 0 and (spent / budget_amount) > 1.0:
-                        over_categories.append(category)
-                
-                if over_categories:
-                    st.warning(f"💡 **Tip**: Consider reducing spending in: {', '.join(over_categories)}")
-    else:
-        st.info("No budgets configured. Visit the ⚙️ Settings page to set up your budgets!")
-=======
                     
                     # Determine worksheet based on scope
                     if transaction_scope == "Shared":
@@ -490,50 +295,16 @@
                                 st.info(f"Added '{store}' to {category} category for future use.")
                         else:
                             st.error(f"An error occurred: {e}")
->>>>>>> 250e7e17
-
-    # --- Visualizations ---
-    st.header("Expenses Analysis")
-    if not expenses_df.empty:
-        # Pie chart of expenses by category
-        fig_cat = px.pie(expenses_df, names='Category', values='Amount', title='Expenses by Category')
-        st.plotly_chart(fig_cat, use_container_width=True)
-
-        # Treemap of expenses
-        fig_treemap = px.treemap(expenses_df, path=['Category', 'Store'], values='Amount', title='Expenses Breakdown')
-        st.plotly_chart(fig_treemap, use_container_width=True)
-
-<<<<<<< HEAD
-        # Bar chart of expenses over time
-        expenses_over_time = expenses_df.set_index('Date').resample('MS')['Amount'].sum().reset_index()
-        fig_time = px.bar(expenses_over_time, x='Date', y='Amount', title='Monthly Expenses')
-        st.plotly_chart(fig_time, use_container_width=True)
-    else:
-        st.info("No expense data to display for the selected range.")
-
-    st.header("Income Analysis")
-    if not income_df.empty:
-        # Pie chart of income by source
-        fig_source = px.pie(income_df, names='Source', values='Amount', title='Income by Source')
-        st.plotly_chart(fig_source, use_container_width=True)
-    else:
-        st.info("No income data to display for the selected range.")
-        
-    st.header("Income vs. Expenses")
-    if not income_df.empty or not expenses_df.empty:
-        # Combine data for comparison
-        income_summary = income_df.set_index('Date').resample('MS')['Amount'].sum().rename('Income')
-        expenses_summary = expenses_df.set_index('Date').resample('MS')['Amount'].sum().rename('Expenses')
-        comparison_df = pd.concat([income_summary, expenses_summary], axis=1).fillna(0).reset_index()
-        
-        if not comparison_df.empty:
-            fig_comparison = px.bar(comparison_df, x='Date', y=['Income', 'Expenses'], barmode='group', title='Monthly Income vs. Expenses')
-            st.plotly_chart(fig_comparison, use_container_width=True)
-        else:
-            st.info("No data for income vs. expenses comparison in the selected range.")
-    else:
-        st.info("Insufficient data for income vs. expenses comparison.")
-=======
+
+
+    elif transaction_type == "Income":
+        with st.form("income_form", clear_on_submit=True):
+            date = st.date_input("Date", datetime.now())
+            amount = st.number_input("Amount", min_value=0.0, format="%.2f")
+            source = st.text_input("Source")
+            payment_option = st.selectbox("Payment Option", ["Bank Transfer", "Cash"])
+            submitted = st.form_submit_button("Add Income")
+
             if submitted:
                 income_df = pd.DataFrame(
                     [
@@ -596,14 +367,7 @@
             st.info("No recent transactions found.")
     except Exception as e:
         st.error(f"Could not load recent transactions. Have you added any yet? Error: {e}")
->>>>>>> 250e7e17
-
-    # --- Detailed Transactions ---
-    st.header("Recent Transactions")
-    if not expenses_df.empty:
-        st.dataframe(expenses_df.sort_values('Date', ascending=False).head(10))
-    else:
-        st.write("No recent expenses in the selected date range.")
+
 
 if __name__ == "__main__":
-    main() +    main()